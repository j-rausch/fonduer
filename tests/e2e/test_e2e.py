#! /usr/bin/env python
import logging
import os
import pickle
from builtins import range

import numpy as np
import pytest

from fonduer import Meta
from fonduer.candidates import CandidateExtractor, MentionExtractor
from fonduer.candidates.models import candidate_subclass, mention_subclass
from fonduer.features import FeatureAnnotator
from fonduer.learning import LSTM, GenerativeModel, LogisticRegression
from fonduer.parser import Parser
from fonduer.parser.models import Document, Sentence
from fonduer.parser.preprocessors import HTMLDocPreprocessor
from fonduer.supervision import LabelAnnotator, load_gold_labels
from tests.shared.hardware_lfs import (
    LF_collector_aligned,
    LF_complement_left_row,
    LF_current_aligned,
    LF_negative_number_left,
    LF_not_temp_relevant,
    LF_operating_row,
    LF_storage_row,
    LF_temp_on_high_page_num,
    LF_temp_outside_table,
    LF_temperature_row,
    LF_test_condition_aligned,
    LF_to_left,
    LF_too_many_numbers_row,
    LF_tstg_row,
    LF_typ_row,
    LF_voltage_row_part,
    LF_voltage_row_temp,
)
from tests.shared.hardware_matchers import part_matcher, temp_matcher
from tests.shared.hardware_spaces import MentionNgramsPart, MentionNgramsTemp
from tests.shared.hardware_throttlers import temp_throttler
from tests.shared.hardware_utils import entity_level_f1, load_hardware_labels

logger = logging.getLogger(__name__)
ATTRIBUTE = "stg_temp_max"
DB = "e2e_test"


@pytest.mark.skipif("CI" not in os.environ, reason="Only run e2e on Travis")
def test_e2e(caplog):
    """Run an end-to-end test on documents of the hardware domain."""
    caplog.set_level(logging.INFO)
    # SpaCy on mac has issue on parallel parsing
    if os.name == "posix":
        PARALLEL = 1
    else:
        PARALLEL = 2  # Travis only gives 2 cores

    max_docs = 12

    session = Meta.init("postgres://localhost:5432/" + DB).Session()

    docs_path = "tests/data/html/"
    pdf_path = "tests/data/pdf/"

    doc_preprocessor = HTMLDocPreprocessor(docs_path, max_docs=max_docs)

    num_docs = session.query(Document).count()
    if num_docs != max_docs:
        logger.info("Parsing...")
        corpus_parser = Parser(
            structural=True, lingual=True, visual=True, pdf_path=pdf_path
        )
        corpus_parser.apply(doc_preprocessor, parallelism=PARALLEL)
    assert session.query(Document).count() == max_docs

    num_docs = session.query(Document).count()
    logger.info("Docs: {}".format(num_docs))
    assert num_docs == max_docs

    num_sentences = session.query(Sentence).count()
    logger.info("Sentences: {}".format(num_sentences))

    # Divide into test and train
    docs = session.query(Document).order_by(Document.name).all()
    ld = len(docs)
    assert len(docs[0].sentences) == 799
    assert len(docs[1].sentences) == 663
    assert len(docs[2].sentences) == 784
    assert len(docs[3].sentences) == 661
    assert len(docs[4].sentences) == 513
    assert len(docs[5].sentences) == 700
    assert len(docs[6].sentences) == 528
    assert len(docs[7].sentences) == 161
    assert len(docs[8].sentences) == 228
    assert len(docs[9].sentences) == 511
    assert len(docs[10].sentences) == 331
    assert len(docs[11].sentences) == 528

    # Check table numbers
    assert len(docs[0].tables) == 9
    assert len(docs[1].tables) == 9
    assert len(docs[2].tables) == 14
    assert len(docs[3].tables) == 11
    assert len(docs[4].tables) == 11
    assert len(docs[5].tables) == 10
    assert len(docs[6].tables) == 10
    assert len(docs[7].tables) == 2
    assert len(docs[8].tables) == 7
    assert len(docs[9].tables) == 10
    assert len(docs[10].tables) == 6
    assert len(docs[11].tables) == 9

    # Check figure numbers
    assert len(docs[0].figures) == 32
    assert len(docs[1].figures) == 11
    assert len(docs[2].figures) == 38
    assert len(docs[3].figures) == 31
    assert len(docs[4].figures) == 7
    assert len(docs[5].figures) == 38
    assert len(docs[6].figures) == 10
    assert len(docs[7].figures) == 31
    assert len(docs[8].figures) == 4
    assert len(docs[9].figures) == 27
    assert len(docs[10].figures) == 5
    assert len(docs[11].figures) == 27

    # Check caption numbers
    assert len(docs[0].captions) == 0
    assert len(docs[1].captions) == 0
    assert len(docs[2].captions) == 0
    assert len(docs[3].captions) == 0
    assert len(docs[4].captions) == 0
    assert len(docs[5].captions) == 0
    assert len(docs[6].captions) == 0
    assert len(docs[7].captions) == 0
    assert len(docs[8].captions) == 0
    assert len(docs[9].captions) == 0
    assert len(docs[10].captions) == 0
    assert len(docs[11].captions) == 0

    train_docs = set()
    dev_docs = set()
    test_docs = set()
    splits = (0.5, 0.75)
    data = [(doc.name, doc) for doc in docs]
    data.sort(key=lambda x: x[0])
    for i, (doc_name, doc) in enumerate(data):
        if i < splits[0] * ld:
            train_docs.add(doc)
        elif i < splits[1] * ld:
            dev_docs.add(doc)
        else:
            test_docs.add(doc)
    logger.info([x.name for x in train_docs])

    # Mention Extraction
    part_ngrams = MentionNgramsPart(parts_by_doc=None, n_max=3)
    temp_ngrams = MentionNgramsTemp(n_max=2)

    Part = mention_subclass("Part")
    Temp = mention_subclass("Temp")

    mention_extractor = MentionExtractor(
        [Part, Temp], [part_ngrams, temp_ngrams], [part_matcher, temp_matcher]
    )

    mention_extractor.apply(docs, parallelism=PARALLEL)

    assert session.query(Part).count() == 299
    assert session.query(Temp).count() == 134

    # Candidate Extraction
    PartTemp = candidate_subclass("PartTemp", [Part, Temp])

    candidate_extractor = CandidateExtractor([PartTemp], throttlers=[temp_throttler])

    for i, docs in enumerate([train_docs, dev_docs, test_docs]):
        candidate_extractor.apply(docs, split=i, parallelism=PARALLEL)

    assert session.query(PartTemp).filter(PartTemp.split == 0).count() == 3346
    assert session.query(PartTemp).filter(PartTemp.split == 1).count() == 61
    assert session.query(PartTemp).filter(PartTemp.split == 2).count() == 420

    train_cands = session.query(PartTemp).filter(PartTemp.split == 0).all()

    # Featurization
    featurizer = FeatureAnnotator(PartTemp)
    F_train = featurizer.apply(split=0, replace_key_set=True, parallelism=PARALLEL)
    logger.info(F_train.shape)
    F_dev = featurizer.apply(split=1, replace_key_set=False, parallelism=PARALLEL)
    logger.info(F_dev.shape)
    F_test = featurizer.apply(split=2, replace_key_set=False, parallelism=PARALLEL)
    logger.info(F_test.shape)

    gold_file = "tests/data/hardware_tutorial_gold.csv"
    load_hardware_labels(session, PartTemp, gold_file, ATTRIBUTE, annotator_name="gold")

    stg_temp_lfs = [
        LF_storage_row,
        LF_operating_row,
        LF_temperature_row,
        LF_tstg_row,
        LF_to_left,
        LF_negative_number_left,
    ]

    labeler = LabelAnnotator(PartTemp, lfs=stg_temp_lfs)
    L_train = labeler.apply(split=0, clear=True, parallelism=PARALLEL)
    logger.info(L_train.shape)

    load_gold_labels(session, annotator_name="gold", split=0)

    gen_model = GenerativeModel(cardinalities=2)
    gen_model.train(L_train, n_epochs=500, print_every=100)

    load_gold_labels(session, annotator_name="gold", split=1)

    train_marginals = gen_model.predict_proba(L_train)[:, 1]

    disc_model = LogisticRegression()
    disc_model.train((train_cands, F_train), train_marginals, n_epochs=20, lr=0.001)

    load_gold_labels(session, annotator_name="gold", split=2)

    test_candidates = [F_test.get_candidate(session, i) for i in range(F_test.shape[0])]
    test_score = disc_model.predictions((test_candidates, F_test), b=0.9)
    true_pred = [test_candidates[_] for _ in np.nditer(np.where(test_score > 0))]

    pickle_file = "tests/data/parts_by_doc_dict.pkl"
    with open(pickle_file, "rb") as f:
        parts_by_doc = pickle.load(f)

    (TP, FP, FN) = entity_level_f1(
        true_pred, gold_file, ATTRIBUTE, test_docs, parts_by_doc=parts_by_doc
    )

    tp_len = len(TP)
    fp_len = len(FP)
    fn_len = len(FN)
    prec = tp_len / (tp_len + fp_len) if tp_len + fp_len > 0 else float("nan")
    rec = tp_len / (tp_len + fn_len) if tp_len + fn_len > 0 else float("nan")
    f1 = 2 * (prec * rec) / (prec + rec) if prec + rec > 0 else float("nan")

    logger.info("prec: {}".format(prec))
    logger.info("rec: {}".format(rec))
    logger.info("f1: {}".format(f1))

    assert f1 < 0.7 and f1 > 0.3

    stg_temp_lfs_2 = [
        LF_test_condition_aligned,
        LF_collector_aligned,
        LF_current_aligned,
        LF_voltage_row_temp,
        LF_voltage_row_part,
        LF_typ_row,
        LF_complement_left_row,
        LF_too_many_numbers_row,
        LF_temp_on_high_page_num,
        LF_temp_outside_table,
        LF_not_temp_relevant,
    ]

    labeler = LabelAnnotator(PartTemp, lfs=stg_temp_lfs_2)
    L_train = labeler.apply(
        split=0, clear=False, update_keys=True, update_values=True, parallelism=PARALLEL
    )

    gen_model = GenerativeModel(cardinalities=2)
    gen_model.train(L_train, n_epochs=500, print_every=100)

    train_marginals = gen_model.predict_proba(L_train)[:, 1]

    disc_model = LogisticRegression()
    disc_model.train((train_cands, F_train), train_marginals, n_epochs=20, lr=0.001)

    test_score = disc_model.predictions((test_candidates, F_test), b=0.9)
    true_pred = [test_candidates[_] for _ in np.nditer(np.where(test_score > 0))]

    (TP, FP, FN) = entity_level_f1(
        true_pred, gold_file, ATTRIBUTE, test_docs, parts_by_doc=parts_by_doc
    )

    tp_len = len(TP)
    fp_len = len(FP)
    fn_len = len(FN)
    prec = tp_len / (tp_len + fp_len) if tp_len + fp_len > 0 else float("nan")
    rec = tp_len / (tp_len + fn_len) if tp_len + fn_len > 0 else float("nan")
    f1 = 2 * (prec * rec) / (prec + rec) if prec + rec > 0 else float("nan")

    logger.info("prec: {}".format(prec))
    logger.info("rec: {}".format(rec))
    logger.info("f1: {}".format(f1))

    assert f1 > 0.7

<<<<<<< HEAD
    # repeat for LSTM
    disc_model = LSTM()
    disc_model.train((train_cands, F_train), train_marginals, n_epochs=5, lr=0.001)

    test_score = disc_model.predictions((test_candidates, F_test))
=======
    # Testing LSTM
    disc_model = LSTM()
    disc_model.train((train_cands, F_train), train_marginals, n_epochs=20, lr=0.001)

    test_score = disc_model.predictions((test_candidates, F_test), b=0.9)
>>>>>>> a68a98dd
    true_pred = [test_candidates[_] for _ in np.nditer(np.where(test_score > 0))]

    (TP, FP, FN) = entity_level_f1(
        true_pred, gold_file, ATTRIBUTE, test_docs, parts_by_doc=parts_by_doc
    )

    tp_len = len(TP)
    fp_len = len(FP)
    fn_len = len(FN)
    prec = tp_len / (tp_len + fp_len) if tp_len + fp_len > 0 else float("nan")
    rec = tp_len / (tp_len + fn_len) if tp_len + fn_len > 0 else float("nan")
    f1 = 2 * (prec * rec) / (prec + rec) if prec + rec > 0 else float("nan")

    logger.info("prec: {}".format(prec))
    logger.info("rec: {}".format(rec))
    logger.info("f1: {}".format(f1))

    assert f1 > 0.7<|MERGE_RESOLUTION|>--- conflicted
+++ resolved
@@ -294,19 +294,11 @@
 
     assert f1 > 0.7
 
-<<<<<<< HEAD
-    # repeat for LSTM
+    # Testing LSTM
     disc_model = LSTM()
     disc_model.train((train_cands, F_train), train_marginals, n_epochs=5, lr=0.001)
 
-    test_score = disc_model.predictions((test_candidates, F_test))
-=======
-    # Testing LSTM
-    disc_model = LSTM()
-    disc_model.train((train_cands, F_train), train_marginals, n_epochs=20, lr=0.001)
-
     test_score = disc_model.predictions((test_candidates, F_test), b=0.9)
->>>>>>> a68a98dd
     true_pred = [test_candidates[_] for _ in np.nditer(np.where(test_score > 0))]
 
     (TP, FP, FN) = entity_level_f1(
